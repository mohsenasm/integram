package integram

import (
	"errors"
	"fmt"
	"io/ioutil"
	"net/http"
	"os"
	"path"
	"runtime"
	"strconv"
	"strings"
	"time"

	log "github.com/Sirupsen/logrus"
	"github.com/gin-gonic/gin"
	"github.com/requilence/integram/url"
	"github.com/weekface/mgorus"
	"golang.org/x/oauth2"
	"gopkg.in/mgo.v2"
	"gopkg.in/mgo.v2/bson"
	tg "gopkg.in/telegram-bot-api.v3"
)

var pwd string

// Debug used to control logging verbose mode
var Debug = false

func getCurrentDir() string {
	_, filename, _, _ := runtime.Caller(1)
	return path.Dir(filename)
}

func init() {

	if Debug {
		mgo.SetDebug(true)
		gin.SetMode(gin.DebugMode)
		log.SetLevel(log.DebugLevel)
	} else {
		gin.SetMode(gin.ReleaseMode)
		log.SetLevel(log.InfoLevel)
	}
	pwd = getCurrentDir()
	dbConnect()
}

func cloneMiddleware(c *gin.Context) {
	s := mongoSession.Clone()

	defer s.Close()

	c.Set("db", s.DB(mongo.Database))
	c.Next()
}

func ginLogger(c *gin.Context) {
	statusCode := c.Writer.Status()
	if statusCode < 200 || statusCode > 299 && statusCode != 404 {
		log.WithFields(log.Fields{
			"path":   c.Request.URL.Path,
			"ip":     c.ClientIP(),
			"method": c.Request.Method,
			"ua":     c.Request.UserAgent(),
			"code":   statusCode,
		}).Error(c.Errors.ByType(gin.ErrorTypePrivate).String())
	}
	c.Next()
}
func ginRecovery(c *gin.Context) {
	defer func() {
		if err := recover(); err != nil {
			stack := stack(3)
			log.WithFields(log.Fields{
				"path":   c.Request.URL.Path,
				"ip":     c.ClientIP(),
				"method": c.Request.Method,
				"ua":     c.Request.UserAgent(),
				"code":   500,
			}).Errorf("Panic recovery -> %s\n%s\n", err, stack)
			c.String(500, "Oops. Something not good.")
		}
	}()
	c.Next()
}

// Run initiates Integram to listen webhooks, TG updates and start the workers pool
func Run() {
	if Debug {
		gin.SetMode(gin.DebugMode)
		log.SetLevel(log.DebugLevel)
	} else {
		gin.SetMode(gin.ReleaseMode)
		log.SetLevel(log.InfoLevel)
	}

	if os.Getenv("INTEGRAM_MONGO_LOGGING") == "1" {
		uri := os.Getenv("INTEGRAM_MONGO_URL")

		if uri == "" {
			uri = "mongodb://localhost:27017/integram"
		}

		uriParsed, _ := url.Parse(uri)

		hooker, err := mgorus.NewHooker(uriParsed.Host, uriParsed.Path[1:], "logs")

		if err == nil {
			log.AddHook(hooker)
		}
	}

	// This will test TG tokens and creates API
	time.Sleep(time.Second * 1)
	initBots()

	// Configure
	router := gin.New()

	// Middlewares
	router.Use(cloneMiddleware)
	router.Use(ginRecovery)
	router.Use(ginLogger)

	if Debug {
		router.Use(gin.Logger())
	}

	router.LoadHTMLFiles(pwd+"/webpreview.tmpl", pwd+"/oauthredirect.tmpl")

	router.GET("/a/:param", webPreviewHandler)

	router.StaticFile("/", "index.html")

	router.GET("/oauth1/:param", oAuthInitRedirect)
	router.GET("/auth/:param", oAuthCallback)
	router.GET("/auth", oAuthCallback)
	router.NoRoute(func(c *gin.Context) {
		// todo: good 404
		if len(c.Request.RequestURI) > 10 && (c.Request.RequestURI[1:2] == "c" || c.Request.RequestURI[1:2] == "u" || c.Request.RequestURI[1:2] == "h") {
			c.String(404, "Hi here! This link isn't working in a browser. Please follow the instructions in the chat")
		}
	})
	router.HEAD("/:param")
	router.GET("/service/:service", serviceHookHandler)

	router.POST("/:param", serviceHookHandler)
	router.POST("/:param/:service", serviceHookHandler)

	// Start listening
	port := os.Getenv("INTEGRAM_PORT")
	if port == "" {
		port = "7000"
	}
	var err error
	if port == "443" || port == "1443" {
		err = router.RunTLS(":"+port, "integram.crt", "integram.key")

	} else {
		err = router.Run(":" + port)
	}
	if err != nil {
		log.WithError(err).Error("Can't start router")
	}
}

func webPreviewHandler(c *gin.Context) {
	db := c.MustGet("db").(*mgo.Database)
	wp := webPreview{}

	err := db.C("previews").Find(bson.M{"_id": c.Param("param")}).One(&wp)

	if err != nil {
		c.AbortWithError(http.StatusNotFound, errors.New("Not found"))
	}

	if !strings.Contains(c.Request.UserAgent(), "TelegramBot") {
		db.C("previews").UpdateId(wp.Token, bson.M{"$inc": bson.M{"redirects": 1}})
		c.Redirect(http.StatusMovedPermanently, wp.URL)
		return
	}
	if wp.Text == "" && wp.ImageURL == "" {
		wp.ImageURL = "http://fakeurlaaaaaaa.com/fake/url"
	}

	p := gin.H{"title": wp.Title, "headline": wp.Headline, "text": wp.Text, "imageURL": wp.ImageURL}

	log.WithFields(log.Fields(p)).Debug("WP")
	c.HTML(http.StatusOK, "webpreview.tmpl", p)

}

func tgwebhook(c *gin.Context) {

	db := c.MustGet("db").(*mgo.Database)
	u := tg.Update{}
	c.Bind(&u)
	botID, _ := strconv.ParseInt(c.Param("param"), 10, 64)

	bot := botByID(botID)
	if compactHash(bot.token) != c.Query("secret") {
		err := errors.New("Wrong secret provided for TG webhook")
		log.WithField("botID", botID).Error(err)
		c.AbortWithError(http.StatusForbidden, err)
		return
	}

	service, context := tgUpdateHandler(&u, bot, db)
	if context.Message != nil {
		service.TGNewMessageHandler(context)
	}
}

// TriggerEventHandler perform search query and trigger EventHandler in context of each chat/user
func (s *Service) TriggerEventHandler(queryChat bool, bsonQuery map[string]interface{}, data interface{}) error {

	if s.EventHandler == nil {
		return fmt.Errorf("EventHandler missed for %s service", s.Name)
	}

	if bsonQuery == nil {
		return nil
	}

	db := mongoSession.Clone().DB(mongo.Database)
	defer db.Session.Close()

	ctx := &Context{db: db, ServiceName: s.Name}

	if queryChat {
		chats, err := ctx.FindChats(bsonQuery)

		if err != nil {
			s.Log().WithError(err).Error("FindChats error")
		}

		for _, chat := range chats {
			ctx.Chat = chat.Chat
			err := s.EventHandler(ctx, data)

			if err != nil {
				ctx.Log().WithError(err).Error("EventHandler returned error")
			}
		}
	} else {
		users, err := ctx.FindUsers(bsonQuery)

		if err != nil {
			s.Log().WithError(err).Error("findUsers error")
		}

		for _, user := range users {
			ctx.User = user.User
			ctx.User.ctx = ctx
			ctx.Chat = Chat{ID: user.ID, ctx: ctx}
			err := s.EventHandler(ctx, data)

			if err != nil {
				ctx.Log().WithError(err).Error("EventHandler returned error")
			}
			//hooks=append(hooks, serviceHook{Token: token, Services: []string{"gmail"}, Chats: []int64{user.ID}})
		}
	}
	return nil
}

func serviceHookHandler(c *gin.Context) {

	db := c.MustGet("db").(*mgo.Database)

	ctx := &Context{db: db, gin: c}

	token := c.Param("param")
	service := c.Param("service")

	if service != "" {
		ctx.ServiceName = service
	}

	var hooks []serviceHook

	// Here is some trick
	// If token starts with u - this is notification with TG User behavior (id >0)
	// User can set which groups will receive notifications on this webhook
	// 1 notification can be mirrored to multiple chats

	// If token starts with c - this is notification with TG Chat behavior
	// So just one chat will receive this notification
	wctx := &WebhookContext{gin: c, requestID: rndStr.Get(10)}

	// If token starts with h - this auto detection. Used for backward compatibility with previous Integram version
<<<<<<< HEAD
	if strings.HasPrefix(token, "service_") {
		s, _ := serviceByName(token[8:])
=======
	if service != "" && (token == "service" || token == "") {
		s, _ := serviceByName(service)
>>>>>>> 6d9c2d79
		if s == nil {
			return
		}

		ctx.ServiceName = s.Name

		if s.TokenHandler == nil {
			return
		}

<<<<<<< HEAD
		query, err := s.TokenHandler(ctx, wctx)

		if err != nil {
			log.WithFields(log.Fields{"token": token}).WithError(err).Error("TokenHandler error")
		}
		users, err := ctx.findUsers(query)

		for _, user := range users {
			ctx.User = user.User
			ctx.User.ctx = ctx
			ctx.Chat = Chat{ID: user.ID, ctx: ctx}
			err := s.WebhookHandler(ctx, wctx)

			if err != nil {
				ctx.Log().WithFields(log.Fields{"token": token}).WithError(err).Error("WebhookHandler returned error")
				if err == ErrorFlood {
					c.String(http.StatusTooManyRequests, err.Error())
					return
				}
			}
			//hooks=append(hooks, serviceHook{Token: token, Services: []string{"gmail"}, Chats: []int64{user.ID}})
		}

	} else if token[0:1] == "u" {
		user, err := ctx.findUser(bson.M{"hooks.token": token})
=======
		queryChat, query, err := s.TokenHandler(ctx, wctx)

		if err != nil {
			log.WithFields(log.Fields{"token": token}).WithError(err).Error("TokenHandler error")
		}

		if query == nil {
			return
		}

		if queryChat {
			chats, err := ctx.FindChats(query)

			if err != nil {
				log.WithFields(log.Fields{"token": token}).WithError(err).Error("FindChats error")
			}

			for _, chat := range chats {
				ctxCopy := *ctx
				ctxCopy.Chat = chat.Chat
				ctxCopy.Chat.ctx = &ctxCopy
				err := s.WebhookHandler(&ctxCopy, wctx)

				if err != nil {
					ctx.Log().WithFields(log.Fields{"token": token}).WithError(err).Error("WebhookHandler returned error")
					if err == ErrorFlood {
						c.String(http.StatusTooManyRequests, err.Error())
						return
					}

				}
			}
		} else {
			users, err := ctx.FindUsers(query)

			if err != nil {
				log.WithFields(log.Fields{"token": token}).WithError(err).Error("findUsers error")
			}

			for _, user := range users {
				ctxCopy := *ctx
				ctxCopy.User = user.User
				ctxCopy.User.ctx = &ctxCopy
				ctxCopy.Chat = Chat{ID: user.ID, ctx: &ctxCopy}
				err := s.WebhookHandler(&ctxCopy, wctx)

				if err != nil {
					ctx.Log().WithFields(log.Fields{"token": token}).WithError(err).Error("WebhookHandler returned error")
					if err == ErrorFlood {
						c.String(http.StatusTooManyRequests, err.Error())
						return
					}
				}
				//hooks=append(hooks, serviceHook{Token: token, Services: []string{"gmail"}, Chats: []int64{user.ID}})
			}
		}

	} else if token[0:1] == "u" {
		user, err := ctx.FindUser(bson.M{"hooks.token": token})
>>>>>>> 6d9c2d79
		// todo: improve this part

		for i, hook := range user.Hooks {
			if hook.Token == token {
				user.Hooks = user.Hooks[i : i+1]
				if len(hook.Services) == 1 {
					ctx.ServiceName = hook.Services[0]
				}
				for serviceName := range user.Protected {
					if !SliceContainsString(hook.Services, serviceName) {
						delete(user.Protected, serviceName)
					}
				}

				for serviceName := range user.Settings {
					if !SliceContainsString(hook.Services, serviceName) {
						delete(user.Settings, serviceName)
					}
				}

				break
			}
		}

		ctx.User = user.User
		ctx.User.ctx = ctx

		if !(err == nil && user.ID > 0) {
			err := errors.New("Unknown user token")
			x, _ := ioutil.ReadAll(c.Request.Body)

			ioutil.WriteFile(fmt.Sprintf("./raw/%v_%d.json", token, time.Now().Unix()), x, 0644)

			log.WithFields(log.Fields{"token": token}).Error(err)
			// Todo: Some services(f.e. Trello) removes webhook after received 410 HTTP Gone
			// But this is not safe in case of db unavailable
			//
			// c.AbortWithError(http.StatusGone, err)
			return
		}
		hooks = user.Hooks
	} else if token[0:1] == "c" || token[0:1] == "h" {
		chat, err := ctx.FindChat(bson.M{"hooks.token": token})

		if !(err == nil && chat.ID != 0) {
			x, _ := ioutil.ReadAll(c.Request.Body)
			ioutil.WriteFile(fmt.Sprintf("./raw/%v_%d.json", token, time.Now().Unix()), x, 0644)

			err := errors.New("Unknown chat token")
			log.WithFields(log.Fields{"token": token}).Error(err)
			// Todo: Some services(f.e. Trello) removes webhook after received 410 HTTP Gone
			// But this is not safe in case of db unavailable

			return
		}
		hooks = chat.Hooks
		ctx.Chat = chat.Chat
		ctx.Chat.ctx = ctx
	} else {
		c.AbortWithError(http.StatusNotFound, nil)
		return
	}

	for _, hook := range hooks {
		if hook.Token == token {
			isHandled := false
			for _, serviceName := range hook.Services {
				s, _ := serviceByName(serviceName)
				if s != nil {
					ctx.ServiceName = serviceName
					if len(hook.Chats) == 0 && ctx.Chat.ID != 0 {
						hook.Chats = []int64{ctx.Chat.ID}
					}

					if len(hook.Chats) > 0 {
						for _, chatID := range hook.Chats {
							ctx.Chat = Chat{ID: chatID, ctx: ctx}
							err := s.WebhookHandler(ctx, wctx)

							if err != nil {
								ctx.Log().WithFields(log.Fields{"token": token}).WithError(err).Error("WebhookHandler returned error")
								if err == ErrorFlood {
									c.String(http.StatusTooManyRequests, err.Error())
									return
								}
							} else {
								isHandled = true
							}

						}
					} else {
						//todo: maybe inform user?
						ctx.Log().WithField("token", token).Warn("No target chats for token")
					}
				}
			}
			if !isHandled {
				log.WithField("token", token).Warn("Hook not handled")
			}
			c.AbortWithStatus(200)
			return
		}
	}

}

func oAuthInitRedirect(c *gin.Context) {
	db := c.MustGet("db").(*mgo.Database)

	val := oAuthIDCache{}
	authTempID := c.Param("param")

	err := db.C("users_cache").Find(bson.M{"key": "auth_" + authTempID}).One(&val)

	if !(err == nil && val.UserID > 0) {
		err := errors.New("Unknown auth token")

		log.WithFields(log.Fields{"token": authTempID}).Error(err)
		c.AbortWithError(http.StatusForbidden, errors.New("can't find user"))
		return
	}

	s, _ := serviceByName(val.Service)

	// Ajax request with time zone provided
	tz := c.Request.URL.Query().Get("tz")
	if tz != "" {
		db.C("users").Update(bson.M{"_id": val.UserID}, bson.M{"$set": bson.M{"tz": tz}})
		c.AbortWithStatus(200)
		return
	}

	if s.DefaultOAuth1 != nil {

		u, _ := url.Parse(val.Val.BaseURL)

		if u == nil {
			log.WithField("oauthID", authTempID).WithError(err).Error("BaseURL empty")
			c.String(http.StatusInternalServerError, "Error occurred")
			return
		}
		// Todo: Self-hosted services not implemented for OAuth1
		ctx := &Context{ServiceName: val.Service, ServiceBaseURL: *u, gin: c}
		o := ctx.OAuthProvider()
		requestToken, url, err := o.OAuth1Client(ctx).GetRequestTokenAndUrl(BaseURL + "/auth/" + o.internalID() + "/?state=" + authTempID)
		if err != nil {
			log.WithField("oauthID", authTempID).WithError(err).Error("Error getting OAuth request URL")
			c.String(http.StatusServiceUnavailable, "Error getting OAuth request URL")
			return
		}
		err = db.C("users_cache").Update(bson.M{"key": "auth_" + authTempID}, bson.M{"$set": bson.M{"val.requesttoken": requestToken}})

		if err != nil {
			ctx.Log().WithError(err).Error("oAuthInitRedirect error updating authTempID")
		}
		// hijack JS redirect to determine user's timezone
		c.HTML(http.StatusOK, "oauthredirect.tmpl", gin.H{"url": url})
		fmt.Println("HTML")
	} else {
		c.String(http.StatusNotImplemented, "Redirect is for OAuth1 only")
		return
	}
}

func oAuthCallback(c *gin.Context) {
	db := c.MustGet("db").(*mgo.Database)

	authTempID := c.Query("u")

	if authTempID == "" {
		authTempID = c.Query("state")
	}

	val := oAuthIDCache{}
	err := db.C("users_cache").Find(bson.M{"key": "auth_" + authTempID}).One(&val)

	if !(err == nil && val.UserID > 0) {
		err := errors.New("Unknown auth token")

		log.WithFields(log.Fields{"token": authTempID}).Error(err)
		c.AbortWithError(http.StatusForbidden, errors.New("can't find user"))
		return
	}
	oauthProviderID := c.Param("param")

	oap, err := findOauthProviderByID(db, oauthProviderID)
	if err != nil {
		log.WithError(err).WithField("OauthProviderID", oauthProviderID).Error("Can't get OauthProvider")
		c.String(http.StatusInternalServerError, "Error occured")
		return
	}

	ctx := &Context{ServiceBaseURL: oap.BaseURL, ServiceName: oap.Service, db: db, gin: c}

	userData, _ := ctx.FindUser(bson.M{"_id": val.UserID})
	s := ctx.Service()

	ctx.User = userData.User
	ctx.User.data = &userData
	ctx.User.ctx = ctx

	ctx.Chat = ctx.User.Chat()

	accessToken := ""
	refreshToken := ""
	var expiresAt *time.Time

	if s.DefaultOAuth2 != nil {
		if s.DefaultOAuth2.AccessTokenReceiver != nil {
			accessToken, expiresAt, refreshToken, err = s.DefaultOAuth2.AccessTokenReceiver(ctx, c.Request)
		} else {
			code := c.Request.FormValue("code")

			if code == "" {
				ctx.Log().Error("OAuth2 code is empty")
				return
			}

			var otoken *oauth2.Token
			otoken, err = ctx.OAuthProvider().OAuth2Client(ctx).Exchange(oauth2.NoContext, code)
			if otoken != nil {
				accessToken = otoken.AccessToken
				refreshToken = otoken.RefreshToken
				expiresAt = &otoken.Expiry
			}
		}

	} else if s.DefaultOAuth1 != nil {
		accessToken, err = s.DefaultOAuth1.AccessTokenReceiver(ctx, c.Request, &val.Val.RequestToken)
	}

	if accessToken == "" {
		log.WithError(err).WithFields(log.Fields{"oauthID": oauthProviderID}).Error("Can't verify OAuth token")

		c.String(http.StatusForbidden, err.Error())
		return
	}

	ps, err := ctx.User.protectedSettings()

	if err != nil {
		ctx.Log().WithError(err).WithError(err).Error("oAuthCallback: can't get User.protectedSettings() ")
	}

	ps.OAuthToken = accessToken
	if refreshToken != "" {
		ps.OAuthRefreshToken = refreshToken
	}
	if expiresAt != nil {
		ps.OAuthExpireDate = expiresAt
	}
	err = ctx.User.saveProtectedSettings()
	if err != nil {
		ctx.Log().WithError(err).WithError(err).Error("oAuthCallback: can't saveProtectedSettings")
	}

	if s.OAuthSuccessful != nil {
		s.DoJob(s.OAuthSuccessful, ctx)
	}

	c.Redirect(302, "https://telegram.me/"+s.Bot().Username)
}<|MERGE_RESOLUTION|>--- conflicted
+++ resolved
@@ -290,13 +290,8 @@
 	wctx := &WebhookContext{gin: c, requestID: rndStr.Get(10)}
 
 	// If token starts with h - this auto detection. Used for backward compatibility with previous Integram version
-<<<<<<< HEAD
-	if strings.HasPrefix(token, "service_") {
-		s, _ := serviceByName(token[8:])
-=======
 	if service != "" && (token == "service" || token == "") {
 		s, _ := serviceByName(service)
->>>>>>> 6d9c2d79
 		if s == nil {
 			return
 		}
@@ -307,33 +302,6 @@
 			return
 		}
 
-<<<<<<< HEAD
-		query, err := s.TokenHandler(ctx, wctx)
-
-		if err != nil {
-			log.WithFields(log.Fields{"token": token}).WithError(err).Error("TokenHandler error")
-		}
-		users, err := ctx.findUsers(query)
-
-		for _, user := range users {
-			ctx.User = user.User
-			ctx.User.ctx = ctx
-			ctx.Chat = Chat{ID: user.ID, ctx: ctx}
-			err := s.WebhookHandler(ctx, wctx)
-
-			if err != nil {
-				ctx.Log().WithFields(log.Fields{"token": token}).WithError(err).Error("WebhookHandler returned error")
-				if err == ErrorFlood {
-					c.String(http.StatusTooManyRequests, err.Error())
-					return
-				}
-			}
-			//hooks=append(hooks, serviceHook{Token: token, Services: []string{"gmail"}, Chats: []int64{user.ID}})
-		}
-
-	} else if token[0:1] == "u" {
-		user, err := ctx.findUser(bson.M{"hooks.token": token})
-=======
 		queryChat, query, err := s.TokenHandler(ctx, wctx)
 
 		if err != nil {
@@ -393,7 +361,6 @@
 
 	} else if token[0:1] == "u" {
 		user, err := ctx.FindUser(bson.M{"hooks.token": token})
->>>>>>> 6d9c2d79
 		// todo: improve this part
 
 		for i, hook := range user.Hooks {
