package integram

import (
	"errors"
	"fmt"
	"reflect"
	"regexp"
	"strconv"
	"strings"
	"sync"
	"time"

	log "github.com/Sirupsen/logrus"
	mgo "gopkg.in/mgo.v2"
	"gopkg.in/mgo.v2/bson"
	tg "gopkg.in/telegram-bot-api.v3"
)

var updateMapMutex = &sync.RWMutex{}
var updateMutexPerBotPerChat = make(map[string]*sync.Mutex)

type msgInfo struct {
	TS       time.Time
	ID       int
	InlineID string
	BotID    int64
	ChatID   int64
}

var lastMsgIDByUser = make(map[int64]msgInfo)
var lastMsgIDByUserMutex = sync.Mutex{}

func updateRoutine(b *Bot, u *tg.Update) {

	if !Debug {
		defer func() {
			if r := recover(); r != nil {
				stack := stack(3)
				log.Errorf("Panic recovery at updateRoutine -> %s\n%s\n", r, stack)

			}
		}()
	}
	updateReceivedAt := time.Now()

	var chatID int64
	if u.Message != nil {
		chatID = u.Message.Chat.ID
	} else if u.CallbackQuery != nil {
		if u.CallbackQuery.Message != nil {
			chatID = u.CallbackQuery.Message.Chat.ID
		} else {
			chatID = u.CallbackQuery.From.ID
		}
	} else if u.EditedMessage != nil {
		chatID = u.EditedMessage.Chat.ID
	} else if u.ChosenInlineResult != nil {
		chatID = u.ChosenInlineResult.From.ID
	} else if u.InlineQuery != nil {
		chatID = u.InlineQuery.From.ID
	}
	mutexID := fmt.Sprintf("%d_%d", b.ID, chatID)

	updateMapMutex.Lock()
	m, exists := updateMutexPerBotPerChat[mutexID]
	updateMapMutex.Unlock()

	if exists {
		m.Lock()
	} else {
<<<<<<< HEAD
		m2 := sync.Mutex{}
		m2.Lock()

		updateMapMutex.Lock()
		updateMutexPerBotPerChat[mutexID] = &m2
=======
		m = &sync.Mutex{}
		m.Lock()

		updateMapMutex.Lock()
		updateMutexPerBotPerChat[mutexID] = m
>>>>>>> 6d9c2d79
		updateMapMutex.Unlock()

	}

	db := mongoSession.Clone().DB(mongo.Database)
<<<<<<< HEAD
	defer db.Session.Close()

	defer func() {
		updateMapMutex.Lock()
		m3, exists := updateMutexPerBotPerChat[mutexID]
		updateMapMutex.Unlock()

		if exists {
			m3.Unlock()
		}
=======

	defer func() {
		m.Unlock()

		defer func() {
			if r := recover(); r != nil {
				fmt.Println(r)
			}
		}()

		db.Session.Close()
>>>>>>> 6d9c2d79
	}()

	service, context := tgUpdateHandler(u, b, db)

	if service == nil || context == nil {
		return
	}

	if context.Message != nil && !context.MessageEdited {

		if service.TGNewMessageHandler == nil {
			context.Log().Warn("Received Message but TGNewMessageHandler not set for service")
			return
		}

		err := service.TGNewMessageHandler(context)

		if err != nil {
			context.Log().WithError(err).Error("BotUpdateHandler error")
		}

		// Save incoming message after processing to be sure to save onReply actions
		err = context.Message.Message.saveToDB(db)

		if err != nil {
			log.WithError(err).Error("can't add incoming message to db")
		}

	} else if context.InlineQuery != nil {
		if service.TGInlineQueryHandler == nil {
			context.Log().Warn("Received InlineQuery but TGInlineQueryHandler not set for service")
			return
		}

		queryHandlerStarted := time.Now()
		err := service.TGInlineQueryHandler(context)

		if err != nil {
			context.Log().WithError(err).WithField("secSpent", time.Now().Sub(queryHandlerStarted).Seconds()).WithField("secSpentSinceUpdate", time.Now().Sub(updateReceivedAt).Seconds()).Error("BotUpdateHandler InlineQuery error")
		} else {
			if context.inlineQueryAnsweredAt == nil {
				context.Log().WithError(err).Error("BotUpdateHandler InlineQuery not answered")
			} else {
				secsSpent := context.inlineQueryAnsweredAt.Sub(updateReceivedAt).Seconds()
				if secsSpent > 10 {
					context.Log().WithError(err).Errorf("BotUpdateHandler InlineQuery 10 sec exceeded: %.1f sec spent after update, %.1f sec after the handle", secsSpent, time.Now().Sub(queryHandlerStarted).Seconds())
				}
			}
		}

		return
	} else if context.ChosenInlineResult != nil {

		if service.TGChosenInlineResultHandler == nil {
			context.Log().Warn("Received ChosenInlineResult but TGChosenInlineResultHandler not set for service")
			return
		}

		err := service.TGChosenInlineResultHandler(context)

		if err != nil {
			context.Log().WithError(err).Error("BotUpdateHandler error")
		}
		return
	}

	// If this message is keyboard answer - remove that keyboard from user/chat
	if context.Message.ReplyToMessage != nil && context.Message.ReplyToMessage.om != nil && context.Message.ReplyToMessage.om.OneTimeKeyboard {
		key, _ := context.KeyboardAnswer()

		if key != "" {
			var err error
			// if received reply is result of button pressed
			// TODO: fix for non-selective one_time_keyboard in group chat
			_, err = db.C("users").UpdateAll(bson.M{}, bson.M{"$pull": bson.M{"keyboardperchat": bson.M{"chatid": context.Chat.ID, "msgid": context.Message.ReplyToMessage.ID}}})
			if err != nil {
				log.WithError(err).Debugf("can't remove onetime keyboard from user")
			}

			if context.Chat.IsGroup() {
				err = db.C("chats").Update(bson.M{"_id": context.Chat.ID, "keyboard.msgid": context.Message.ReplyToMessage.ID}, bson.M{"$unset": bson.M{"keyboard": true}})
			} else {
				_, err = db.C("chats").UpdateAll(bson.M{"_id": context.Chat.ID}, bson.M{"$pull": bson.M{"keyboardperbot": bson.M{"botid": context.Message.BotID, "msgid": context.Message.ReplyToMessage.ID}}})
			}
			if err != nil {
				log.WithError(err).Debugf("can't remove onetime keyboard from chat")
			}
		}

	}

}

func (bot *Bot) listen() {
	api := bot.API
	if bot.updatesChan == nil {
		log.Debug("Open UpdatesChan for bot " + bot.Username)
		var err error
		bot.updatesChan, err = api.GetUpdatesChan(tg.UpdateConfig{Timeout: randomInRange(10, 20), Limit: 100})
		if err != nil {
			log.WithField("bot", bot.ID).WithError(err).Panic("Can't get updatesChan")
		}
	}
	go func(c <-chan tg.Update, b *Bot) {
		var context Context
		log.Info("Start listening for updates bot " + bot.Username)

		defer func() {
			fmt.Println("Stop listening for updates on bot " + b.Username)

			if r := recover(); r != nil {
				stack := stack(3)
				context.Log().Errorf("Panic recovery at updatesChan -> %s\n%s\n", r, stack)
				tgUpdatesRevoltChan <- b
			}
		}()

		for {
			u := <-c
			go updateRoutine(b, &u)

		}
	}(bot.updatesChan, bot)
}

func tgUserPointer(u *tg.User) *User {
	if u == nil {
		return nil
	}
	return &User{ID: u.ID, FirstName: u.FirstName, LastName: u.LastName, UserName: u.UserName}
}

func tgChatPointer(c *tg.Chat) *Chat {
	if c == nil {
		return nil
	}
	return &Chat{ID: c.ID, FirstName: c.FirstName, LastName: c.LastName, UserName: c.UserName, Title: c.Title, Type: c.Type}
}

func tgUser(u *tg.User) User {
	if u == nil {
		return User{}
	}
	return User{ID: u.ID, FirstName: u.FirstName, LastName: u.LastName, UserName: u.UserName}
}

func tgChat(chat *tg.Chat) Chat {
	if chat == nil {
		return Chat{}
	}
	return Chat{ID: chat.ID, Title: chat.Title, Type: chat.Type, FirstName: chat.FirstName, LastName: chat.LastName, UserName: chat.UserName}
}

func incomingMessageFromTGMessage(m *tg.Message) IncomingMessage {
	im := IncomingMessage{}

	// Base message struct
	im.MsgID = m.MessageID
<<<<<<< HEAD
	if m.From!=nil {
=======
	if m.From != nil {
>>>>>>> 6d9c2d79
		im.FromID = m.From.ID
	}
	im.ChatID = m.Chat.ID
	im.Date = time.Unix(int64(m.Date), 0)
	im.Text = m.Text

<<<<<<< HEAD
	if m.From!=nil {
=======
	if m.From != nil {
>>>>>>> 6d9c2d79
		im.From = tgUser(m.From)
	}
	im.Chat = Chat{ID: m.Chat.ID, Type: m.Chat.Type, FirstName: m.Chat.FirstName, LastName: m.Chat.LastName, UserName: m.Chat.UserName, Title: m.Chat.Title}

	im.ForwardFrom = tgUserPointer(m.ForwardFrom)
	im.ForwardFromChat = tgChatPointer(m.ForwardFromChat)
	im.ForwardDate = time.Unix(int64(m.ForwardDate), 0)

	if m.ReplyToMessage != nil {
		rm := m.ReplyToMessage
		im.ReplyToMessage = &Message{MsgID: rm.MessageID, Date: time.Unix(int64(rm.Date), 0), Text: rm.Text}
		if rm.Chat != nil {
			im.ReplyToMessage.ChatID = rm.Chat.ID
		}

		if rm.From != nil {
			im.ReplyToMessage.FromID = rm.From.ID
		}
	}

	im.Caption = m.Caption

	im.NewChatMember = tgUserPointer(m.NewChatMember)
	im.LeftChatMember = tgUserPointer(m.LeftChatMember)

	im.Audio = m.Audio
	im.Document = m.Document
	im.Photo = m.Photo
	im.Sticker = m.Sticker
	im.Video = m.Video
	im.Voice = m.Voice
	im.Contact = m.Contact
	im.Location = m.Location
	im.NewChatTitle = m.NewChatTitle
	im.NewChatPhoto = m.NewChatPhoto
	im.DeleteChatPhoto = m.DeleteChatPhoto
	im.GroupChatCreated = m.GroupChatCreated
	return im

}
func tgCallbackHandler(u *tg.Update, b *Bot, db *mgo.Database) (*Service, *Context) {
	var rm *Message
	var err error
	if u.CallbackQuery.Message != nil {
		rm, err = findMessage(db, u.CallbackQuery.Message.Chat.ID, b.ID, u.CallbackQuery.Message.MessageID)
		if err != nil {
			log.WithError(err).WithField("bot_id", b.ID).WithField("msg_id", u.CallbackQuery.Message.MessageID).Error("tgCallbackHandler can't find source message")
		}
	} else {
		rm, err = findInlineMessage(db, b.ID, u.CallbackQuery.InlineMessageID)
		if err != nil {
			log.WithError(err).WithField("bot_id", b.ID).WithField("msg_id", u.CallbackQuery.InlineMessageID).Error("tgCallbackHandler can't find source message")
		}
	}

	if rm != nil {
		service, err := detectServiceByBot(b.ID)

		if err != nil {
			log.WithError(err).WithField("bot", b.ID).Error("Can't detect service")
		}
		cbData := u.CallbackQuery.Data
		cbState := 0
		if []byte(cbData)[0] == inlineButtonStateKeyword {
			log.Debug("INLINE_BUTTON_STATE_KEYWORD found")
			cbState, err = strconv.Atoi(cbData[1:2])
			cbData = cbData[2:]
			if err != nil {
				log.WithError(err).Errorf("INLINE_BUTTON_STATE_KEYWORD found but next symbol is %s", cbData[1:2])
			}
		}
		ctx := &Context{
			db:          db,
			ServiceName: service.Name,
			User:        tgUser(u.CallbackQuery.From),
			Callback:    &callback{ID: u.CallbackQuery.ID, Data: cbData, Message: rm.om, State: cbState}}
		var chat Chat
		if u.CallbackQuery.InlineMessageID != "" && rm.ChatID != 0 {
			chatData, err := ctx.FindChat(bson.M{"_id": rm.ChatID})
			if err != nil {
				ctx.Log().WithError(err).WithField("chatID", rm.ChatID).Error("find chat for inline msg' callback")
				chat = Chat{ID: rm.ChatID}
			} else {
				chat = chatData.Chat
			}

		} else if u.CallbackQuery.Message != nil {
			chat = tgChat(u.CallbackQuery.Message.Chat)
		} else {
			chat = tgChat(&tg.Chat{ID: u.CallbackQuery.From.ID, LastName: u.CallbackQuery.From.LastName, UserName: u.CallbackQuery.From.UserName, Type: "private", FirstName: u.CallbackQuery.From.FirstName})
		}
		ctx.Chat = chat
		ctx.User.ctx = ctx
		ctx.Chat.ctx = ctx

		if rm.OnCallbackAction != "" {
			log.Debugf("CallbackAction found %s", rm.OnCallbackAction)
			// Instantiate a new variable to hold this argument
			if handler, ok := actionFuncs[rm.OnCallbackAction]; ok {
				handlerType := reflect.TypeOf(handler)
				log.Debugf("handler %v: %v %v\n", rm.OnCallbackAction, handlerType.String(), handlerType.Kind().String())
				handlerArgsInterfaces := make([]interface{}, handlerType.NumIn()-1)
				handlerArgs := make([]reflect.Value, handlerType.NumIn())

				for i := 1; i < handlerType.NumIn(); i++ {
					dataVal := reflect.New(handlerType.In(i))
					handlerArgsInterfaces[i-1] = dataVal.Interface()
				}
				if err := decode(rm.OnCallbackData, &handlerArgsInterfaces); err != nil {
					ctx.Log().WithField("handler", rm.OnCallbackAction).WithError(err).Error("Can't decode replyHandler's args")
				}
				handlerArgs[0] = reflect.ValueOf(ctx)
				for i := 0; i < len(handlerArgsInterfaces); i++ {
					handlerArgs[i+1] = reflect.ValueOf(handlerArgsInterfaces[i])
				}

				if len(handlerArgs) > 0 {
					handlerVal := reflect.ValueOf(handler)
					returnVals := handlerVal.Call(handlerArgs)

					if !returnVals[0].IsNil() {
						err := returnVals[0].Interface().(error)
						// NOTE: panics will be caught by the recover statement above
						ctx.Log().WithField("handler", rm.OnCallbackAction).WithError(err).Error("callbackAction failed")
						ctx.AnswerCallbackQuery("Oops! Please try again", false)
					} else {
						if ctx.Callback.AnsweredAt == nil {
							ctx.AnswerCallbackQuery("", false)
						}
					}
				}
			} else {
				ctx.Log().WithField("handler", rm.OnCallbackAction).Error("Reply handler not registered")
			}

		}
		return nil, ctx
	}

	return nil, nil

}
func tgInlineQueryHandler(u *tg.Update, b *Bot, db *mgo.Database) (*Service, *Context) {
	service, err := detectServiceByBot(b.ID)
	if err != nil {
		log.WithError(err).WithField("bot", b.ID).Error("Can't detect service")
	}
	user := tgUser(u.InlineQuery.From)
	ctx := &Context{ServiceName: service.Name, User: user, db: db, InlineQuery: u.InlineQuery}
	ctx.User.ctx = ctx

	return service, ctx
}
func tgChosenInlineResultHandler(u *tg.Update, b *Bot, db *mgo.Database) (*Service, *Context) {

	service, err := detectServiceByBot(b.ID)
	if err != nil {
		log.WithError(err).WithField("bot", b.ID).Error("Can't detect service")
	}
	user := tgUser(u.ChosenInlineResult.From)
	ctx := &Context{ServiceName: service.Name, User: user, db: db, ChosenInlineResult: &chosenInlineResult{ChosenInlineResult: *u.ChosenInlineResult}}
	ctx.User.ctx = ctx

	/*chatID:=0
	for _,hook:=range ctx.User.data.Hooks{
		if SliceContainsString(hook.Services,service.Name) {
			for _, chat := range hook.Chats {

			}
		}
	}*/
	log.Debug("InlineMessageID: ", u.ChosenInlineResult.InlineMessageID)
	msg := OutgoingMessage{
		ParseMode:  "HTML",
		WebPreview: true,
		Message: Message{
			ID:          bson.NewObjectId(),
			InlineMsgID: u.ChosenInlineResult.InlineMessageID,
			Text:        u.ChosenInlineResult.Query, // Todo: thats a lie. The actual message content is known while producing inline results
			FromID:      u.ChosenInlineResult.From.ID,
			BotID:       b.ID,
			Date:        time.Now(),
		}}

	// workaround to match between inline_msg_id and msg_id
	dupFound := false
	var l int64
	lastMsgIDByUserMutex.Lock()
	if lm, exists := lastMsgIDByUser[u.ChosenInlineResult.From.ID]; exists {
		if lm.BotID == b.ID && lm.ID != 0 {
			l = time.Now().Sub(lm.TS).Nanoseconds()
			if l < 1000000000 {
				log.Debugf("chosen: dup found (msg %v) for %v (user %v), after %d", lm.ID, u.ChosenInlineResult.InlineMessageID, u.ChosenInlineResult.From.ID, l)

				dupFound = true
				msg.MsgID = lm.ID
				msg.ChatID = lm.ChatID
			}
		}
	}
	if !dupFound {
		log.Debugf("chosen: dup not found for %v (user %v), after %d", u.ChosenInlineResult.InlineMessageID, u.ChosenInlineResult.From.ID, l)
		lastMsgIDByUser[u.ChosenInlineResult.From.ID] = msgInfo{InlineID: u.ChosenInlineResult.InlineMessageID, TS: time.Now(), BotID: b.ID}
	}
	lastMsgIDByUserMutex.Unlock()

	// we need to save this message!

	err = db.C("messages").Insert(&msg)

	if err != nil {
		ctx.Log().WithError(err).Error("tgChosenInlineResultHandler: msg insert")
	}
	ctx.ChosenInlineResult.Message = &msg
	ctx.Log().WithField("message", &msg).Debug("tgChosenInlineResultHandler")
	return service, ctx
}

func tgEditedMessageHandler(u *tg.Update, b *Bot, db *mgo.Database) (*Service, *Context) {
	im := incomingMessageFromTGMessage(u.EditedMessage)
	im.BotID = b.ID
	service, err := detectServiceByBot(b.ID)

	if err != nil {
		log.WithError(err).WithField("bot", b.ID).Error("Can't detect service")
	}
	ctx := &Context{ServiceName: service.Name, Chat: im.Chat, db: db}
<<<<<<< HEAD
	if im.From.ID!=0 {
=======
	if im.From.ID != 0 {
>>>>>>> 6d9c2d79
		ctx.User = im.From
		ctx.User.ctx = ctx
	}
	ctx.Chat.ctx = ctx

	ctx.Message = &im
	ctx.MessageEdited = true
	rm, _ := findMessage(db, im.ChatID, b.ID, im.MsgID)
	if rm != nil {
		log.Debugf("Received edit for message %d", rm.MsgID)

		if rm.OnEditAction != "" {
			log.Debugf("onEditHandler found %s", rm.OnEditAction)
			// Instantiate a new variable to hold this argument
			if handler, ok := actionFuncs[rm.OnEditAction]; ok {
				handlerType := reflect.TypeOf(handler)
				log.Debugf("handler %v: %v %v\n", rm.OnEditAction, handlerType.String(), handlerType.Kind().String())
				handlerArgsInterfaces := make([]interface{}, handlerType.NumIn()-1)
				handlerArgs := make([]reflect.Value, handlerType.NumIn())

				for i := 1; i < handlerType.NumIn(); i++ {
					dataVal := reflect.New(handlerType.In(i))
					handlerArgsInterfaces[i-1] = dataVal.Interface()
				}
				if err := decode(rm.OnEditData, &handlerArgsInterfaces); err != nil {
					log.WithField("handler", rm.OnEditAction).WithError(err).Error("Can't decode editHandler's args")
				}
				handlerArgs[0] = reflect.ValueOf(ctx)
				for i := 0; i < len(handlerArgsInterfaces); i++ {
					handlerArgs[i+1] = reflect.ValueOf(handlerArgsInterfaces[i])
				}

				if len(handlerArgs) > 0 {
					handlerVal := reflect.ValueOf(handler)
					returnVals := handlerVal.Call(handlerArgs)

					if !returnVals[0].IsNil() {
						err := returnVals[0].Interface().(error)
						// NOTE: panics will be caught by the recover statement above
						log.WithField("handler", rm.OnEditAction).WithError(err).Error("editHandler failed")
					}
				}
			} else {
				log.WithField("handler", rm.OnEditAction).Error("Edit handler not registered")
			}

		}

	}

	return service, ctx
}

func tgIncomingMessageHandler(u *tg.Update, b *Bot, db *mgo.Database) (*Service, *Context) {
	im := incomingMessageFromTGMessage(u.Message)
	im.BotID = b.ID

	// workaround to match between inline_msg_id and msg_id
	dupFound := false
	var l int64
	if u.Message.From != nil {
		lastMsgIDByUserMutex.Lock()

		if lm, exists := lastMsgIDByUser[u.Message.From.ID]; exists {
			if lm.BotID == b.ID && lm.InlineID != "" {
				l = time.Now().Sub(lm.TS).Nanoseconds()

				if l < 1000000000 {
					dupFound = true
					log.Debugf("message: dup found (inlinemsgid %v) for %v (user %v), after %d", lm.InlineID, u.Message.MessageID, u.Message.From.ID, l)
					db.C("messages").Update(bson.M{"botid": b.ID, "inlinemsgid": lm.InlineID}, bson.M{"$set": bson.M{"chatid": im.ChatID, "msgid": im.MsgID}})
					lastMsgIDByUserMutex.Unlock()
					//log.Error(bson.M{"botid": b.ID, "inlinemsgid": lm.InlineID}, bson.M{"$set": bson.M{"chatid": im.ChatID, "msgid": im.MsgID}}, err)
					return nil, nil
				}
			}
		}
		if !dupFound {
			lastMsgIDByUser[u.Message.From.ID] = msgInfo{ID: u.Message.MessageID, TS: time.Now(), BotID: b.ID, ChatID: u.Message.Chat.ID}
		}
		lastMsgIDByUserMutex.Unlock()
	}
	service, err := detectServiceByBot(b.ID)
	//fmt.Printf("detectService: %+v\n", service)

	if err != nil {
		log.WithError(err).WithField("bot", b.ID).Error("Can't detect service")
	}
	ctx := &Context{ServiceName: service.Name, Chat: im.Chat, db: db}
	if im.From.ID != 0 {
		ctx.User = im.From
		ctx.User.ctx = ctx
	}
	ctx.Chat.ctx = ctx

	var rm *Message
	if im.ReplyToMessage != nil && im.ReplyToMessage.MsgID != 0 {
		rm, _ = findMessage(db, im.ReplyToMessage.ChatID, b.ID, im.ReplyToMessage.MsgID)
		im.ReplyToMessage = rm
		if rm != nil {
			im.ReplyToMessage.BotID = b.ID
			im.ReplyToMsgID = im.ReplyToMessage.MsgID
		}

	} else if im.Chat.IsPrivate() {
		// For private chat all messages is reply for the last message. We need to parse message for /commands first
		cmd, _ := im.GetCommand()
		if cmd == "" {
			// If there is active keyboard – received message is reply for the source message
			kb, _ := ctx.keyboard()
			if kb.MsgID > 0 {
				rm, err = findMessage(db, im.Chat.ID, b.ID, kb.MsgID)
				if rm == nil {
					ctx.Log().WithError(err).WithField("msgid", kb.MsgID).WithField("botid", b.ID).Error("Keyboard message source not found")
				}
			}

			if rm == nil {
				rm, err = findLastOutgoingMessageInChat(db, b.ID, im.ChatID)

				if err != nil && err.Error() != "not found" {
					ctx.Log().WithError(err).Error("Error on findLastOutgoingMessageInChat")
				} else if rm != nil {
					if rm.om.DisablePMReplyIfTheLast || rm.om.OnReplyAction == "" {
						rm = nil
					}
				}
			}

			// Leave ReplyToMessage empty to avoid unnecessary db request in case we don't need prev message.
			im.ReplyToMessage = rm
			if rm != nil {
				im.ReplyToMessage.BotID = b.ID
				im.ReplyToMsgID = im.ReplyToMessage.MsgID
			}
		}
	}

	ctx.Message = &im
	if rm != nil {
		log.Debugf("Received reply for message %d", rm.MsgID)
		// TODO: detect service by ReplyHandler
		if rm.OnReplyAction != "" {
			log.Debugf("ReplyHandler found %s", rm.OnReplyAction)
			// Instantiate a new variable to hold this argument
			if handler, ok := actionFuncs[rm.OnReplyAction]; ok {
				handlerType := reflect.TypeOf(handler)
				log.Debugf("handler %v: %v %v\n", rm.OnReplyAction, handlerType.String(), handlerType.Kind().String())
				handlerArgsInterfaces := make([]interface{}, handlerType.NumIn()-1)
				handlerArgs := make([]reflect.Value, handlerType.NumIn())

				for i := 1; i < handlerType.NumIn(); i++ {
					dataVal := reflect.New(handlerType.In(i))
					handlerArgsInterfaces[i-1] = dataVal.Interface()
				}
				if err := decode(rm.OnReplyData, &handlerArgsInterfaces); err != nil {
					log.WithField("handler", rm.OnReplyAction).WithError(err).Error("Can't decode replyHandler's args")
				}
				handlerArgs[0] = reflect.ValueOf(ctx)
				for i := 0; i < len(handlerArgsInterfaces); i++ {
					handlerArgs[i+1] = reflect.ValueOf(handlerArgsInterfaces[i])
				}

				if len(handlerArgs) > 0 {
					handlerVal := reflect.ValueOf(handler)
					returnVals := handlerVal.Call(handlerArgs)

					if !returnVals[0].IsNil() {
						err := returnVals[0].Interface().(error)
						// NOTE: panics will be caught by the recover statement above
						log.WithField("handler", rm.OnReplyAction).WithError(err).Error("replyHandler failed")
					}
				}
			} else {
				log.WithField("handler", rm.OnReplyAction).Error("Reply handler not registered")
			}

		}

	}

	// update PrivateStarted in case we received private message from user
	if ctx != nil && ctx.Message != nil && ctx.Message.ChatID == ctx.User.ID {
		protected, err := ctx.User.protectedSettings()
		if err != nil {
			log.WithError(err).Error("tgIncomingMessageHandler protectedSettings error")
		} else {
			if !protected.PrivateStarted {
				protected.PrivateStarted = true
				ctx.User.saveProtectedSettings()
			}
		}
	}

	return service, ctx

}

func removeHooksForChat(db *mgo.Database, serviceName string, chatID int64) {
	err := db.C("users").Update(bson.M{"hooks.services": []string{serviceName}, "hooks.chats": chatID}, bson.M{"$pull": bson.M{"hooks.$.chats": chatID}})
	if err != nil {
		log.WithError(err).Error("removeHooksForChat remove outdated hook chats")
	}
}

func migrateToSuperGroup(db *mgo.Database, fromChatID int64, toChatID int64) {
	var chat chatData
	_, err := db.C("chats").FindId(fromChatID).Apply(mgo.Change{
		Update: bson.M{"$set": bson.M{"migratedtochatid": toChatID}, "$unset": bson.M{"hooks": "", "membersids": ""}},
	}, &chat)
	if err != nil {
		log.WithError(err).Error("migrateToSuperGroup remove")
	}

	if chat.ID != 0 {
		chat.ID = toChatID
		chat.Type = "supergroup"
		err := db.C("chats").Insert(chat)
		if err != nil {
			log.WithError(err).Error("migrateToSuperGroup insert")
		}
	}

	err = db.C("users").Update(bson.M{"hooks.chats": fromChatID}, bson.M{"$addToSet": bson.M{"hooks.$.chats": toChatID}})
	if err != nil {
		log.WithError(err).Error("migrateToSuperGroup add new hook chats")
	}
	err = db.C("users").Update(bson.M{"hooks.chats": toChatID}, bson.M{"$pull": bson.M{"hooks.$.chats": fromChatID}})
	if err != nil {
		log.WithError(err).Error("migrateToSuperGroup remove outdated hook chats")
	}
}
func tgUpdateHandler(u *tg.Update, b *Bot, db *mgo.Database) (*Service, *Context) {

	if u.Message != nil {
		if u.Message.LeftChatMember != nil {
			db.C("chats").UpdateId(u.Message.Chat.ID, bson.M{"$pull": bson.M{"membersids": u.Message.From.ID}})
			return nil, nil
		} else if u.Message.MigrateToChatID != 0 {
			log.Infof("Group %v migrated to supergroup %v", u.Message.Chat.ID, u.Message.MigrateToChatID)
			migrateToSuperGroup(db, u.Message.Chat.ID, u.Message.MigrateToChatID)
			return nil, nil
		} else {
			//todo: need optimization
			if u.Message.Chat.IsGroup() || u.Message.Chat.IsSuperGroup() {
				db.C("chats").UpdateId(u.Message.Chat.ID, bson.M{"$addToSet": bson.M{"membersids": u.Message.From.ID}})
			}
		}
		return tgIncomingMessageHandler(u, b, db)
	} else if u.CallbackQuery != nil {
		if u.CallbackQuery.Message != nil && (u.CallbackQuery.Message.Chat.IsGroup() || u.CallbackQuery.Message.Chat.IsSuperGroup()) {
			db.C("chats").UpdateId(u.CallbackQuery.Message.Chat.ID, bson.M{"$addToSet": bson.M{"membersids": u.CallbackQuery.From.ID}})
		}
		return tgCallbackHandler(u, b, db)
	} else if u.InlineQuery != nil {

		return tgInlineQueryHandler(u, b, db)
	} else if u.ChosenInlineResult != nil {

		return tgChosenInlineResultHandler(u, b, db)
	} else if u.EditedMessage != nil {

		return tgEditedMessageHandler(u, b, db)
	} else if u.ChannelPost != nil {
		u.Message = u.ChannelPost
		return tgIncomingMessageHandler(u, b, db)
	} else if u.EditedChannelPost != nil {
		u.EditedMessage = u.EditedChannelPost
		return tgEditedMessageHandler(u, b, db)
	}

	return nil, nil

}

/*func (im *IncomingMessage) ButtonAnswer(db *mgo.Database) (key string, text string) {
	if im.Message.ReplyToMsgID == 0 {
		return
	}

	om, err := im.ReplyToMessage.FindOutgoingMessage(db)
	if err != nil || om == nil {
		return
	}
	if val, ok := om.Buttons[im.Text]; ok {
		return val, im.Text
	}
	return
}*/

func (m *Message) saveToDB(db *mgo.Database) error {
	return db.C("messages").Insert(m)
}

// IsEventBotAddedToGroup returns true if user created a new group with bot as member or add the bot to existing group
func (m *IncomingMessage) IsEventBotAddedToGroup() bool {
	if (m.NewChatMember != nil && m.NewChatMember.ID == m.BotID) || m.GroupChatCreated || m.SuperGroupChatCreated {
		return true
	}
	return false
}

// GetCommand parses received message text for bot command. Returns the command and after command text if presented
func (m *IncomingMessage) GetCommand() (string, string) {
	text := m.Text

	if !strings.HasPrefix(text, "/") {
		return "", text
	}
	r, _ := regexp.Compile("^/([a-zA-Z0-9_]+)(?:@[a-zA-Z0-9_]+)?.?(.*)?$")
	match := r.FindStringSubmatch(text)
	if len(match) == 3 {
		return match[1], match[2]
	} else if len(match) == 2 {
		return match[1], ""
	}
	return "", ""

}

func detectServiceByBot(botID int64) (*Service, error) {
	serviceName := ""
	if botID > 0 {
		if bot := botByID(botID); bot != nil {
			if len(bot.services) == 1 {
				serviceName = bot.services[0].Name
			}
		}
	}
	if serviceName == "" {
		return &Service{}, fmt.Errorf("Can't determine active service for bot with ID=%d. No messages found.", botID)
	}
	if val, ok := services[serviceName]; ok {
		return val, nil
	}
	return &Service{}, errors.New("Unknown service: " + serviceName)

}
func (m *Message) detectService(db *mgo.Database) (*Service, error) {
	serviceName := ""

	if m.BotID > 0 {
		if bot := botByID(m.BotID); bot != nil {
			if len(bot.services) == 1 {
				serviceName = bot.services[0].Name
			}
		}
	}

	if serviceName == "" {
		return &Service{}, fmt.Errorf("Can't determine active service for bot with ID=%d. No messages found.", m.BotID)
	}
	if val, ok := services[serviceName]; ok {
		return val, nil
	}
	return &Service{}, errors.New("Unknown service: " + serviceName)
}<|MERGE_RESOLUTION|>--- conflicted
+++ resolved
@@ -68,36 +68,16 @@
 	if exists {
 		m.Lock()
 	} else {
-<<<<<<< HEAD
-		m2 := sync.Mutex{}
-		m2.Lock()
-
-		updateMapMutex.Lock()
-		updateMutexPerBotPerChat[mutexID] = &m2
-=======
 		m = &sync.Mutex{}
 		m.Lock()
 
 		updateMapMutex.Lock()
 		updateMutexPerBotPerChat[mutexID] = m
->>>>>>> 6d9c2d79
 		updateMapMutex.Unlock()
 
 	}
 
 	db := mongoSession.Clone().DB(mongo.Database)
-<<<<<<< HEAD
-	defer db.Session.Close()
-
-	defer func() {
-		updateMapMutex.Lock()
-		m3, exists := updateMutexPerBotPerChat[mutexID]
-		updateMapMutex.Unlock()
-
-		if exists {
-			m3.Unlock()
-		}
-=======
 
 	defer func() {
 		m.Unlock()
@@ -109,7 +89,6 @@
 		}()
 
 		db.Session.Close()
->>>>>>> 6d9c2d79
 	}()
 
 	service, context := tgUpdateHandler(u, b, db)
@@ -268,22 +247,14 @@
 
 	// Base message struct
 	im.MsgID = m.MessageID
-<<<<<<< HEAD
-	if m.From!=nil {
-=======
 	if m.From != nil {
->>>>>>> 6d9c2d79
 		im.FromID = m.From.ID
 	}
 	im.ChatID = m.Chat.ID
 	im.Date = time.Unix(int64(m.Date), 0)
 	im.Text = m.Text
 
-<<<<<<< HEAD
-	if m.From!=nil {
-=======
 	if m.From != nil {
->>>>>>> 6d9c2d79
 		im.From = tgUser(m.From)
 	}
 	im.Chat = Chat{ID: m.Chat.ID, Type: m.Chat.Type, FirstName: m.Chat.FirstName, LastName: m.Chat.LastName, UserName: m.Chat.UserName, Title: m.Chat.Title}
@@ -511,11 +482,7 @@
 		log.WithError(err).WithField("bot", b.ID).Error("Can't detect service")
 	}
 	ctx := &Context{ServiceName: service.Name, Chat: im.Chat, db: db}
-<<<<<<< HEAD
-	if im.From.ID!=0 {
-=======
 	if im.From.ID != 0 {
->>>>>>> 6d9c2d79
 		ctx.User = im.From
 		ctx.User.ctx = ctx
 	}
